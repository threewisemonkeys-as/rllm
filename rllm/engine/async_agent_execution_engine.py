import asyncio
import uuid
import time

import openai
import torch
import traceback

from rllm.agents.agent import Step, Trajectory
from rllm.engine.agent_execution_engine import AgentExecutionEngine
from rllm.environments.env_utils import (
    compute_trajectory_reward,
    compute_mc_return,
)

from rllm.misc import colorful_print
from rllm.parser.chat_template.parser import ChatTemplateParser
from rllm.router.router import Router
from rllm.agents.utils import get_recent_assistant_user_messages, convert_messages_to_tokens_and_masks
from rllm.router.router import Router
import torch
import uuid
from typing import List, Dict


class AsyncAgentExecutionEngine(AgentExecutionEngine):
    def __init__(
        self,
        rollout_engine,
        engine_name,
        tokenizer,
        config,
        agents=[],
        envs=[],
        model_path="",
        n_parallel_agents=None,
        trajectory_timeout=None,
        gamma=1.0,
        api_retries=3,
        retry_limit=1,
        max_steps=5,
        max_response_length=8192,
        max_prompt_length=1024,
        agent_class=None,
        env_class=None,
        agent_args={},
        rollout_engine_args={},
        env_args={},
        max_workers=64,
        enforce_max_prompt_length=False, # If enabled, applies max_prompt check per step
        **kwargs,
    ):
        self.config = config
        self.rollout_engine = rollout_engine
        self.tokenizer = tokenizer
        self.engine_name = engine_name
        self.n_parallel_agents = n_parallel_agents
        self.model_path = model_path

        # For interaction
        self.gamma = gamma
        self.retry_limit = retry_limit
        self.api_retries = api_retries
        self.max_steps = max_steps
        self.agent_args = agent_args
        self.max_response_length = max_response_length
        self.max_prompt_length = max_prompt_length
        self.enforce_max_prompt_length = enforce_max_prompt_length

        self.agent_class = agent_class
        self.agent_args = agent_args
        self.agents = agents
        self.env_class = env_class
        self.env_args = env_args
        self.envs = envs
        
        self.trajectory_timeout = trajectory_timeout
        if not trajectory_timeout:
            self.trajectory_timeout = int(1e9)


        assert all(type(env).is_multithread_safe() for env in self.envs), "All environments must be multithread safe for async engine"
        # rollout engine args
        self.rollout_engine_args = rollout_engine_args
        self.sampling_params = kwargs.get("sampling_params", None)

        if self.engine_name == "openai":
            from openai import AsyncOpenAI
            self.client = AsyncOpenAI(**self.rollout_engine_args) 
        elif self.engine_name == "verl":
            # All generation is done via scheduler. Currently only works for verl
            self.router = Router(rollout_engine=rollout_engine, tensor_parallel_size=self.config.actor_rollout_ref.rollout.get('tensor_model_parallel_size', 1))
<<<<<<< HEAD

        self.chat_template_parser = ChatTemplateParser.get_parser(self.tokenizer, enable_thinking=self.config.agent.enable_thinking)
        # Create a thread pool executor for environment interactions (i.e. step, reset, close)
        self.executor = concurrent.futures.ThreadPoolExecutor(max_workers=max_workers)
=======
        self.chat_template_parser = ChatTemplateParser.get_parser(self.tokenizer)
>>>>>>> 2cebd986

    async def get_model_response(self, prompt, application_id, **kwargs):
        """
        Compute model response asynchronously based on the engine type.
        
        This function is multithread safe and routes the request to the appropriate
        engine-specific handler.
        
        Args:
            prompt: The input prompt to send to the model
            application_id: Unique identifier for the application
            **kwargs: Additional arguments to pass to the model
            
        Returns:
            The model's response text
            
        Raises:
            NotImplementedError: If the engine type is not supported
        """
        if self.engine_name == "openai":
            return await self._get_openai_async(prompt, application_id, **kwargs)
        elif self.engine_name == "verl":
            return await self._get_verl_async(prompt, application_id, **kwargs)
        else:
            raise NotImplementedError(f"Engine type '{self.engine_name}' not supported")

    async def _get_verl_async(self, prompt, application_id, **kwargs):
        batch = self._convert_prompt_verl([prompt], **kwargs)
    
        if 'max_tokens' in kwargs:
            batch.meta_info['max_tokens'] = kwargs['max_tokens']

        if self.config.actor_rollout_ref.rollout.mode == "async":
            output = await self.rollout_engine.generate_sequences_async(batch, **kwargs)
        else:
            output = await self.router._get_result_verl_async(batch, application_id, **kwargs)
        
        attn = output.batch["attention_mask"][0, self.max_prompt_length:]
        tokens = output.batch["responses"][0]

        # Find last index where attention == 1
        non_pad_indices = (attn == 1).nonzero(as_tuple=True)[0]
        if len(non_pad_indices) == 0:
            trimmed = tokens[:0]  # empty
        else:
            last_valid_idx = non_pad_indices[-1].item()
            trimmed = tokens[:last_valid_idx + 1]  # include the last valid token

        response = self.tokenizer.decode(trimmed, skip_special_tokens=False)

        pad_token = self.tokenizer.pad_token
        eos_token = self.tokenizer.eos_token
        response = response.replace(pad_token, "").replace(eos_token, "")
        return response

    async def _get_openai_async(self, prompt, _, **kwargs):
        """
        Get action from OpenAI API asynchronously with retry logic.
        
        Args:
            prompt: The input prompt in chat completions format
            application_id: Unique identifier for the application (unused for OpenAI)
            **kwargs: Additional arguments to pass to the OpenAI API
            
        Returns:
            The response from OpenAI API
        """
        async def get_response(prompt: List[Dict[str, str]]):
            retries = self.api_retries
            while retries > 0:
                try:
                    response = await self.client.chat.completions.create(
                        messages=prompt,
                        **self.sampling_params,
                        **kwargs,
                    )
                    return response
                except openai.RateLimitError:
                    retries -= 1
                    if retries == 0:
                        return "Error: Rate limit reached and retries exhausted."
                    print("Sleep for 5 seconds for API limit.")
                    await asyncio.sleep(5)
                except Exception as e:
                    print("Error: ", e)
                    return f"Error processing content: {e}"

        response = await get_response(prompt)
        return response

    async def run_agent_trajectory_async(
        self, idx, application_id, seed=0, mode="Text", **kwargs
    ):
        """Run a single agent's trajectory asynchronously"""
        agent = self.agents[idx]
        env = self.envs[idx]
        

        # Initialize trajectory for this task.
        trajectory = []
        termination_reason = None
        prompt_token_len = 0
        prompt_tokens = []
        response_token_len = 0
        response_tokens = []
        response_masks = []
        total_time = 0

        # for step return
        episode_steps = []

        # Reset environment with the task using the executor
        observation, info = await asyncio.to_thread(env.reset)
        info['max_steps'] = self.max_steps

        # Reset agent
        agent.reset()
        # Update agent internal state from environment.
        agent.update_from_env(
            observation=observation, # Raw observation from environment
            reward=0.0,
            done=False,
            info=info,
        )
        messages = agent.chat_completions
        prompt_tokens, _ = convert_messages_to_tokens_and_masks(messages,
                                                                tokenizer=self.tokenizer,
                                                                parser=self.chat_template_parser,
                                                                contains_first_msg=True,
                                                                contains_generation_msg=True)
        prompt_token_len = len(prompt_tokens)
        # Note, this should never happen!
        if prompt_token_len > self.max_prompt_length:
            agent.reset()
            raise Exception(
                f"Trajectory {idx}: initial prompt length already exceeded max_prompt_length, retrying"
            )

        for step_idx in range(self.max_steps):
            print(f"Trajectory {idx}, Step {step_idx}/{self.max_steps}")
            # Get action from agent
            chat_completions_messages = agent.chat_completions.copy()
            # Max remaining tokens left for the response
<<<<<<< HEAD
            # For enforced max prompt at each step, no need to deduct here
            if not self.enforce_max_prompt_length:
                max_tokens = self.max_response_length - response_token_len
            else:
                max_tokens = self.max_response_length
            kwargs['max_tokens'] = max_tokens
=======
            kwargs['max_tokens'] = self.max_response_length - response_token_len
            
            start_time = time.time()
>>>>>>> 2cebd986
            response = await self.get_model_response(
                chat_completions_messages,
                application_id,
                **kwargs
            )
<<<<<<< HEAD

            # Update steps
            prompt_response_pair = {
                "prompt": self.chat_template_parser.parse(chat_completions_messages, add_generation_prompt=True, is_first_msg=True),
                "response": response,
            }
            episode_steps.append(prompt_response_pair)

            # Update agent with model response
=======
            total_time += time.time() - start_time
>>>>>>> 2cebd986
            agent.update_from_model(response)

            # Fetch action from agent's internal state.
            cur_state = agent.get_current_state()
            action = cur_state.action
            # Take step in environment using the executor
            start_time = time.time()
            next_observation, reward, done, info = await asyncio.to_thread(env.step, action)
            total_time += time.time() - start_time
            info['max_steps'] = self.max_steps
            # Update agent internal state.
            agent.update_from_env(
                observation=next_observation,
                reward=reward,
                done=done,
                info=info,
            )

            chat_completions_messages = agent.chat_completions
            assistant_message, env_messages = get_recent_assistant_user_messages(chat_completions_messages)

            assistant_msg_tokens, assistant_msg_masks = convert_messages_to_tokens_and_masks([assistant_message],
                                                                                            tokenizer= self.tokenizer,
                                                                                            parser=self.chat_template_parser,
                                                                                            contains_first_msg=False,
                                                                                            contains_generation_msg=False)
            env_msg_tokens, env_msg_masks = convert_messages_to_tokens_and_masks(env_messages,
                                                                                tokenizer=self.tokenizer,
                                                                                parser=self.chat_template_parser,
                                                                                contains_first_msg=False,
                                                                                contains_generation_msg=True)
            # Update repsonse token length
            response_token_len += len(assistant_msg_tokens) + len(env_msg_tokens)
            # Reached maximum number of tokens for the trajectory
            if not self.enforce_max_prompt_length and response_token_len >= self.max_response_length:
                # Truncation length
                truncation_length = self.max_response_length - response_token_len
                # Truncate the response and masks
                truncated_response_tokens = (assistant_msg_tokens + env_msg_tokens)[
                    :truncation_length
                ]
                truncated_response_masks = (assistant_msg_masks + env_msg_masks)[
                    :truncation_length
                ]
                # Update token collections
                response_tokens.extend(truncated_response_tokens)
                response_masks.extend(truncated_response_masks)
                
                cur_step = agent.get_current_state()
                if response_token_len - len(env_msg_tokens) > self.max_response_length and not hasattr(env, 'compute_final_reward'):
                    cur_step.reward = 0.0
                cur_step.done = True
                termination_reason = "TRUNCATION"
                # handle returning
                break

            # Update the token version of trajectory
            response_tokens.extend(assistant_msg_tokens)
            response_masks.extend(assistant_msg_masks)
            observation = next_observation

            if total_time >= self.trajectory_timeout:
                termination_reason = "TIMEOUT"
                cur_step = agent.get_current_state()
                done = True
                cur_step.done = done
                break


            # Check if episode is done
            if done:
                termination_reason = "ENV_DONE"
                break

            response_tokens.extend(env_msg_tokens)
            response_masks.extend(env_msg_masks)
            
            if step_idx == self.max_steps - 1:
                termination_reason = "MAX_STEPS"

        if hasattr(env, 'compute_final_reward'):
            cur_step = agent.get_current_state()
            reward = await asyncio.to_thread(env.compute_final_reward)
            cur_step.reward = reward
        # Closing environment using the executor.
        await asyncio.to_thread(env.close)
        
        if termination_reason:
            if reward > 0:
                color = "green"
            else:
                color = "yellow"
            colorful_print(
                f"Trajectory {idx} completed due to: {termination_reason}. Reward is {reward}. \n",
                color,
            )
        trajectory = agent.trajectory 
        # Aggregate final trajectory statistics
        compute_trajectory_reward(trajectory)
        compute_mc_return(trajectory, gamma=self.gamma)

        if mode == "Text":
            return trajectory
        elif mode == "Token":
            token_result = {
                "prompt_tokens": torch.tensor(prompt_tokens, dtype=torch.long),
                "response_tokens": torch.tensor(response_tokens, dtype=torch.long),
                "response_masks": torch.tensor(response_masks, dtype=torch.long),
                "training_reward": agent.compute_training_reward(trajectory) if hasattr(agent, "compute_training_reward") else trajectory.steps[-1].reward,
                "environment_reward": trajectory.reward,
                "idx": env.idx,
            }
            return token_result
        elif mode == "Conversation":
            return agent.chat_completions
        elif mode == "Step":
            steps_result = {
                "steps": episode_steps,
                "training_reward": agent.compute_training_reward(trajectory) if hasattr(agent, "compute_training_reward") else trajectory.steps[-1].reward,
                "environment_reward": trajectory.reward,
                "idx": env.idx,
            }
            return steps_result


    async def run_agent_trajectory_with_retry(
        self, idx, application_id, seed=0, mode="Text", **kwargs
    ):
        for _ in range(self.retry_limit):
            try:
                return await self.run_agent_trajectory_async(
                    idx, application_id=application_id, seed=seed, mode=mode, **kwargs
                )
            except Exception:
                traceback.print_exc()
                continue
        traceback.print_exc()
        raise Exception(f"Trajectory {idx} cannot complete. Please check the log message")

    async def trajectory_generator(
        self,
        reset_seed=0,
        timing_raw={},
        mode="Text",
        **kwargs
    ):
        assert all(type(env).is_multithread_safe() for env in self.envs), "All environments must be multithread safe for async engine"
<<<<<<< HEAD
        assert mode in ["Text", "Token", "Conversation", "Step"], f"Return mode {mode} not supported"
        # Note: this function is not concurrecy safe due to the router.__enter__ and router.__exit__
=======
        
        max_concurrency = self.n_parallel_agents
        if self.n_parallel_agents > len(self.envs):
            max_concurrency = len(self.envs)

>>>>>>> 2cebd986
        if self.engine_name == "verl":
            if self.config.actor_rollout_ref.rollout.mode == "async":
                self.rollout_engine.wake_up()
            else:
                self.router.__enter__()

        semaphore = asyncio.Semaphore(max_concurrency)
        # This queue will hold the indices of available agent/environment pairs
        agent_env_index_queue = asyncio.Queue()
        for i in range(len(self.envs)):
            agent_env_index_queue.put_nowait(i)

        async def launch_one_trajectory_task(trajectory_number_overall: int):
            agent_env_idx = -1  # Placeholder for the acquired agent/env index
            try:
                await semaphore.acquire()
                agent_env_idx = await agent_env_index_queue.get()
                
                application_id = str(uuid.uuid4())
                # Each trajectory gets a unique seed if desired, or uses the global reset_seed.
                # For now, using the global reset_seed for all, consistent with original behavior
                # if it were called multiple times.
                # If per-trajectory seed is needed: current_seed = reset_seed + trajectory_number_overall
                
                result = await self.run_agent_trajectory_with_retry(
                    idx=agent_env_idx,
                    application_id=application_id,
                    seed=reset_seed, # or current_seed
                    mode=mode,
                    **kwargs,
                )
                return result
            finally:
                if agent_env_idx != -1: # Ensure index was acquired before trying to put it back
                    await agent_env_index_queue.put(agent_env_idx)
                semaphore.release()
        # Create all N conceptual tasks. Their execution will be throttled by the semaphore
        # and the availability of agent/env indices.
        tasks_to_run = [
            launch_one_trajectory_task(i) for i in range(len(self.envs))
        ]

        tasks_completed = 0
        for coro in asyncio.as_completed(tasks_to_run):
            try:
                result = await coro
                tasks_completed += 1
                colorful_print(f"Number of Trajectories {tasks_completed}/{len(self.envs)} completed", "cyan")
                yield result
            except Exception as e:
                raise e
        
        if self.engine_name == "verl":
            if self.config.actor_rollout_ref.rollout.mode == "async":
                self.rollout_engine.sleep()
            else:
                self.router.__exit__()

    async def execute_tasks(self, tasks):
        """
        Run asynchronous interactions between the agent and environment where each agent
        has its own environment instance and can proceed independently.
        
        Args:
            tasks: List of tasks to process
            max_concurrent: Maximum number of concurrent tasks to process (defaults to self.n_parallel_agents)
            
        Returns:
            A list of trajectories, one for each task.
        """

        max_concurrent = self.n_parallel_agents
        
        # Initialize results list to store trajectories for all tasks
        all_trajectories = {}
        
        # Create a queue of tasks to process
        task_queue = list(enumerate(tasks))
        semaphore = asyncio.Semaphore(max_concurrent)
        index_queue = asyncio.Queue(maxsize=max_concurrent)
        for i in range(max_concurrent):
            index_queue.put_nowait(i)

        async def sem_wrapper(task_id, task):
            async with semaphore:
                # Get an available index
                index = await index_queue.get()
                try:
                    res = await self.run_agent_trajectory(index, task_id)
                    return task_id, res
                finally:
                    # Put the index back in the queue when done
                    await index_queue.put(index)
        
        # Create a queue of tasks to process
        task_queue = list(enumerate(tasks))
        # Run all tasks concurrently
        results = await asyncio.gather(*[sem_wrapper(task_id, task) for task_id, task in task_queue])
        
        all_trajectories = {task_id: trajectory for task_id, trajectory in results}
        ordered_trajectories = [all_trajectories[i] for i in range(len(all_trajectories))]
        return ordered_trajectories<|MERGE_RESOLUTION|>--- conflicted
+++ resolved
@@ -1,26 +1,25 @@
 import asyncio
+import concurrent.futures
+import time
+import traceback
 import uuid
-import time
+from typing import Dict, List
 
 import openai
 import torch
-import traceback
-
-from rllm.agents.agent import Step, Trajectory
+
+from rllm.agents.utils import (
+    convert_messages_to_tokens_and_masks,
+    get_recent_assistant_user_messages,
+)
 from rllm.engine.agent_execution_engine import AgentExecutionEngine
 from rllm.environments.env_utils import (
+    compute_mc_return,
     compute_trajectory_reward,
-    compute_mc_return,
 )
-
 from rllm.misc import colorful_print
 from rllm.parser.chat_template.parser import ChatTemplateParser
 from rllm.router.router import Router
-from rllm.agents.utils import get_recent_assistant_user_messages, convert_messages_to_tokens_and_masks
-from rllm.router.router import Router
-import torch
-import uuid
-from typing import List, Dict
 
 
 class AsyncAgentExecutionEngine(AgentExecutionEngine):
@@ -90,14 +89,10 @@
         elif self.engine_name == "verl":
             # All generation is done via scheduler. Currently only works for verl
             self.router = Router(rollout_engine=rollout_engine, tensor_parallel_size=self.config.actor_rollout_ref.rollout.get('tensor_model_parallel_size', 1))
-<<<<<<< HEAD
-
-        self.chat_template_parser = ChatTemplateParser.get_parser(self.tokenizer, enable_thinking=self.config.agent.enable_thinking)
+
         # Create a thread pool executor for environment interactions (i.e. step, reset, close)
         self.executor = concurrent.futures.ThreadPoolExecutor(max_workers=max_workers)
-=======
-        self.chat_template_parser = ChatTemplateParser.get_parser(self.tokenizer)
->>>>>>> 2cebd986
+        self.chat_template_parser = ChatTemplateParser.get_parser(self.tokenizer, enable_thinking=self.config.agent.enable_thinking)
 
     async def get_model_response(self, prompt, application_id, **kwargs):
         """
@@ -241,24 +236,19 @@
             # Get action from agent
             chat_completions_messages = agent.chat_completions.copy()
             # Max remaining tokens left for the response
-<<<<<<< HEAD
             # For enforced max prompt at each step, no need to deduct here
             if not self.enforce_max_prompt_length:
                 max_tokens = self.max_response_length - response_token_len
             else:
                 max_tokens = self.max_response_length
             kwargs['max_tokens'] = max_tokens
-=======
-            kwargs['max_tokens'] = self.max_response_length - response_token_len
             
             start_time = time.time()
->>>>>>> 2cebd986
             response = await self.get_model_response(
                 chat_completions_messages,
                 application_id,
                 **kwargs
             )
-<<<<<<< HEAD
 
             # Update steps
             prompt_response_pair = {
@@ -268,9 +258,7 @@
             episode_steps.append(prompt_response_pair)
 
             # Update agent with model response
-=======
             total_time += time.time() - start_time
->>>>>>> 2cebd986
             agent.update_from_model(response)
 
             # Fetch action from agent's internal state.
@@ -418,16 +406,11 @@
         **kwargs
     ):
         assert all(type(env).is_multithread_safe() for env in self.envs), "All environments must be multithread safe for async engine"
-<<<<<<< HEAD
-        assert mode in ["Text", "Token", "Conversation", "Step"], f"Return mode {mode} not supported"
-        # Note: this function is not concurrecy safe due to the router.__enter__ and router.__exit__
-=======
         
         max_concurrency = self.n_parallel_agents
         if self.n_parallel_agents > len(self.envs):
             max_concurrency = len(self.envs)
 
->>>>>>> 2cebd986
         if self.engine_name == "verl":
             if self.config.actor_rollout_ref.rollout.mode == "async":
                 self.rollout_engine.wake_up()
